#pragma once

#include <sharp/Overload/Overload.hpp>
#include <sharp/Traits/Traits.hpp>

#include <utility>
#include <type_traits>
#include <tuple>

namespace sharp {
namespace overload_detail {


    /**
     * return true if the type is a function pointer type
     */
    template <typename Func>
    struct IsFunctionPtr : public std::integral_constant<bool, false> {};
    template <typename ReturnType, typename... Args>
    struct IsFunctionPtr<ReturnType (*) (Args...)>
        : public std::integral_constant<bool, true> {};

    /**
     * Enable if the function is a function pointer type
     */
    template <typename Func>
    using EnableIfNotFunctionPointerType = std::enable_if_t<
        !IsFunctionPtr<std::decay_t<Func>>::value>;

    /**
     * An incccesible integral_constant-ish type that is used to distinguish
     * between user code return types and make pretend return types.  This is
     * used to determine which overload should be preferred
     */
    template <int Value>
    class InaccessibleConstant : public std::integral_constant<int, Value> {};

    /**
     * Check if the type is an instantiation of InaccessibleConstant
     */
    template <typename T>
    struct IsInstantiationOfInaccessibleConstant
            : public std::integral_constant<bool, false> {};
    template <int Value>
    struct IsInstantiationOfInaccessibleConstant<InaccessibleConstant<Value>>
            : public std::integral_constant<bool, true> {};

    /**
     * The overload detector for function pointers
     */
    template <int current, typename... TypeList>
    class FunctionOverloadDetector;
    template <int current, typename Func, typename... Tail>
    class FunctionOverloadDetector<current, std::tuple<Func, Tail...>>
            : public Func,
            public FunctionOverloadDetector<current, std::tuple<Tail...>> {
    public:

        /**
         * Declare the current impl to just be using the operator() of the
         * functor, since that will never be able to return an
         * InaccessibleConstant this can be used to distinguish between
         * whether a function is being called or a functor
         */
        using Func::operator();
        using FunctionOverloadDetector<current, std::tuple<Tail...>>::operator();
    };
    template <int current,
              typename ReturnType, typename... Args,
              typename... Tail>
    class FunctionOverloadDetector<current, std::tuple<ReturnType (*) (Args...), Tail...>>
            : public FunctionOverloadDetector<current + 1, std::tuple<Tail...>> {
    public:

        /**
         * Declare the current impl, use the return type as a guide for which
         * overload was called
         *
         * This will return an inaccessible constant which will be used to
         * determine whether or not a function pointer is the one overload
         * resolution happens to and also determine which function pointer
         * overload resolution dispatches to
         *
         * And then import all the other impl functions as well
         */
<<<<<<< HEAD
        ReturnType operator()(Args... args) const {
            return this->func(std::forward<Args>(args)...);
        }

=======
        InaccessibleConstant<current> operator()(Args...);
        using FunctionOverloadDetector<current + 1, std::tuple<Tail...>>::operator();
    };
    template <int current>
    class FunctionOverloadDetector<current, std::tuple<>> {
>>>>>>> 74835427
    private:
        class Inaccessible{};
    public:
        InaccessibleConstant<current> operator()(Inaccessible);
    };

    /**
     * Enable if the return type of overload detector is an instantiation
     * of InaccessibleConstant
     */
    template <typename OverloadDetector, typename... Ts>
    using EnableIfFunctionPointerBetterOverload = std::enable_if_t<
        IsInstantiationOfInaccessibleConstant<
            decltype(std::declval<OverloadDetector>()(
                        std::declval<Ts>()...))>::value>;

    /**
     * The base overload template that is an incomplete type, this should
     * never be instantiated.  And even if it is, it should cause a hard error
     */
    template <typename OverloadDetector, typename... Funcs>
    class Overload;

    /**
     * The general case, in this case the Overload class imports the
     * operator() method of the current functor class, and then also imports
     * the operator() recursively on the rest of the type list
     *
     * As a result in the first case of the recursion, or in the most derived
     * class.  The most derived class will have imported all the important
     * operator() methods into the current scope
     */
    template <typename OverloadDetector, typename Func, typename... Funcs>
    class Overload<OverloadDetector, Func, Funcs...>
            : public Func,
              public Overload<OverloadDetector, Funcs...> {
    public:
        template <typename F, typename... Fs>
        explicit Overload(F&& f, Fs&&... fs)
            : Func{std::forward<F>(f)},
            Overload<OverloadDetector, Funcs...>{std::forward<Fs>(fs)...} {}

        /**
         * Import operator() of the current functor, whatever that may be
         * based on the type of Func and then recurse and import the
         * operator() aggregated recursively
         */
        using Func::operator();
        using Overload<OverloadDetector, Funcs...>::operator();
    };

    template <typename OverloadDetector, typename Func>
    class Overload<OverloadDetector, Func> : public Func {
    public:
        template <typename F>
        explicit Overload(F&& f) : Func{std::forward<F>(f)} {}

        using Func::operator();
    };

    /**
     * Overload cases for function pointer types, this makes a list of the
     * function pointer types and checks if any of the function pointers are
     * callable with the types passed into the function, and if they are then
     * a template function that accepts a variadic list of forwarding
     * references is instantiated and the arguments passed to the appropriate
     * overload
     *
     * TODO Maybe add a check here that only enables the operator() of the
     * functors if they are not the ones being overload resolved to.  In
     * all(most?) cases when the functors are not being preferred over a
     * function pointer below, then the variadic forwarding reference template
     * should be a better match and nothing tricky should happen, but make
     * sure of this and maybe just add in an EnableIfFunctorPreferred to the
     * operator() of the functors and make the using operator() in the functor
     * specializations private
     */
    template <typename OverloadDetector,
              typename ReturnType, typename... Args, typename... Tail>
    class Overload<OverloadDetector, ReturnType (*) (Args...), Tail...> {
    public:

        template <typename... FPtrs>
        explicit Overload(FPtrs&&... fs) {

            // store the function pointers
            using FPtrTupleType = decltype(this->function_pointers);
            this->function_pointers = FPtrTupleType{fs...};
        }

        /**
         * Enable this function that is essentially a catch all only if a
         * function is a better call as opposed to a lambda, and if that is
         * the case then the lambda should never be called because a template
         * will always be a better candidate.  And when this template function
         * is called, the right function will be dispatched to
         */
        template <typename... Ts,
                  EnableIfFunctionPointerBetterOverload<OverloadDetector,
                                                        Ts...>* = nullptr>
        decltype(auto) operator()(Ts&&... args) {

            // get the index with the function overload detector
            using IndexType = decltype(std::declval<OverloadDetector>()(
                        std::declval<Ts>()...));

            // and then call the appropriate function
            return std::get<IndexType::value>(this->function_pointers)(
                    std::forward<Ts>(args)...);
        }

    private:

        /**
         * All the function pointers stored here
         */
        std::tuple<ReturnType (*) (Args...), Tail...> function_pointers;
    };
    /**
     * Base case two, when there is only one function pointer, this is needed
     * to solve some ambiguity
     */
    template <typename OverloadDetector, typename ReturnType, typename... Args>
    class Overload<OverloadDetector, ReturnType (*) (Args...)> {
    public:

        using FPtr_t = ReturnType (*) (Args...);

        /**
         * Constructor stores the function pointer
         */
        template <typename F>
        explicit Overload(F&& f) : f_ptr{std::forward<FPtr_t>(f)} {}

        /**
         * Enable this function only if the function pointers are a better
         * match than any of the lambdas
         */
        template <typename... Ts,
                  EnableIfFunctionPointerBetterOverload<OverloadDetector,
                                                        Ts...>* = nullptr>
        decltype(auto) operator()(Ts&&... args) {

            // and then call the appropriate function
            return this->f_ptr(std::forward<Args>(args)...);
        }

    private:
        /**
         * Store the single function pointer
         */
        FPtr_t f_ptr;
    };

    /**
     * A trait that gets a value list corresponding to all the functors in the
     * type list
     */
    /**
     * Base case
     */
    template <typename FunctorVList, typename FPtrVList, int current,
              typename... Funcs>
    struct SplitLists {
        static_assert(current >= 0, "");
        using type = std::pair<FunctorVList, FPtrVList>;
    };
    template <typename FunctorVList, typename FPtrVList,
              int current,
              typename Head, typename... Funcs>
    struct SplitLists<FunctorVList, FPtrVList, current, Head, Funcs...> {
        static_assert(current >= 0, "");

        // in the default case the head is a functor so concatenate the empty
        // value list with 0
        using NewFunctorVList = Concatenate_t<FunctorVList, ValueList<current>>;
        using NewFPtrVList = FPtrVList;

        using Next = SplitLists<NewFunctorVList, NewFPtrVList, current + 1,
                                Funcs...>;
        using type = typename Next::type;
    };
    /**
     * Specialization for function pointers
     */
    template <typename FunctorVList, typename FPtrVList,
              int current,
              typename ReturnType, typename... Args, typename... Funcs>
    struct SplitLists<FunctorVList, FPtrVList, current,
                      ReturnType (*) (Args...), Funcs...> {
        static_assert(current >= 0, "");

        // in the default case the head is a functor so concatenate the empty
        // value list with 0
        using NewFunctorVList = FunctorVList;
        using NewFPtrVList = Concatenate_t<FPtrVList, ValueList<current>>;

        using Next = SplitLists<NewFunctorVList, NewFPtrVList, current + 1,
                                Funcs...>;
        using type = typename Next::type;
    };

    /**
     * A trait that gets a value list corresponding to all the function
     * pointers in the type list
     */
    template <typename...> struct WhichType;
    template <typename TupleType>
    struct SplitFunctorAndFunctionPointers;
    template <typename... Args>
    struct SplitFunctorAndFunctionPointers<std::tuple<Args...>> {

        /**
         * split the lists into functor value lists and function pointer value
         * lists
         */
        using SplitValueLists = typename SplitLists<
            ValueList<>, ValueList<>, 0, std::decay_t<Args>...>::type;

        // get the individual value lists from the aggregate type returned
        using FunctorVList = typename SplitValueLists::first_type;
        using FPtrVList = typename SplitValueLists::second_type;

        template <typename TupleType>
        static auto impl(TupleType&& tup) {
            return impl(std::forward<TupleType>(tup), FunctorVList{},
                    FPtrVList{});
        }

    private:
        template <typename TupleType, int... IndicesFunctor, int... IndicesFPtr>
        static auto impl(TupleType&& tup,
                  ValueList<IndicesFunctor...>,
                  ValueList<IndicesFPtr...>) {

            using TupleTypeDecayed = std::decay_t<TupleType>;
            using TupleTypeToReturn = std::tuple<
                std::tuple_element_t<IndicesFunctor, TupleTypeDecayed>...,
                std::tuple_element_t<IndicesFPtr, TupleTypeDecayed>...>;

            // use std::move to aid in reference collapsing and keep the
            // referencesness of the tuple element type
            //
            // this works because the && transformation is a identity
            // transformation, i.e.
            //  int&& && -> int&&,
            //  int& && -> int&,
            return TupleTypeToReturn{
                std::get<IndicesFunctor>(std::move(tup))...,
                std::get<IndicesFPtr>(std::move(tup))...};
        }
    };

    template <typename... FuncArgs, int... Indices>
    auto make_overload_impl(std::tuple<FuncArgs...>& args,
                            std::integer_sequence<int, Indices...>) {

        // generate an overload detector type that will be used to determine
        // whether or not a function pointer will be dispatched to and if so
        // which function pointer in the list that will be
        using OverloadDetector = FunctionOverloadDetector<
            0, std::tuple<std::decay_t<FuncArgs>...>>;

        // call the overload impl, which will detect the type of function
        // argument and then dispatch to the appropriate function
        return overload_detail::Overload<OverloadDetector,
                                         std::decay_t<FuncArgs>...>{
            std::get<Indices>(std::move(args))...};
    }

} // namespace overload_detail

template <typename... Funcs>
auto make_overload(Funcs&&... funcs) {
    // pack the arguments in a tuple
    auto args = std::forward_as_tuple(std::forward<Funcs>(funcs)...);
    using FuncTypes = decltype(args);

    // split the arguments based on whether they are function pointers or
    // functors, with function pointers being at the end
    auto functor_function_ptrs =
        overload_detail::SplitFunctorAndFunctionPointers<FuncTypes>::impl(args);

    constexpr auto size = std::tuple_size<FuncTypes>::value;
    return overload_detail::make_overload_impl(functor_function_ptrs,
            std::make_integer_sequence<int, size>{});
}

} // namespace sharp<|MERGE_RESOLUTION|>--- conflicted
+++ resolved
@@ -83,18 +83,11 @@
          *
          * And then import all the other impl functions as well
          */
-<<<<<<< HEAD
-        ReturnType operator()(Args... args) const {
-            return this->func(std::forward<Args>(args)...);
-        }
-
-=======
         InaccessibleConstant<current> operator()(Args...);
         using FunctionOverloadDetector<current + 1, std::tuple<Tail...>>::operator();
     };
     template <int current>
     class FunctionOverloadDetector<current, std::tuple<>> {
->>>>>>> 74835427
     private:
         class Inaccessible{};
     public:
