#include <sharp/Overload/Overload.hpp>

#include <gtest/gtest.h>

<<<<<<< HEAD
namespace {
    int foo(int a) {
        return a;
    }
    double bar(double d) {
        return d;
    }
} // namespace <anonymous>
=======
using namespace sharp;
>>>>>>> 74835427

namespace {

    /**
     * Some test functors
     */
    class One {
    public:
        void operator()() {}
    };
    class Two {
        int operator()(double) { return 1; }
    };
    void foo() {}
    int bar(int) { return 1; }
    void baz(int) {}

    template <typename...> struct WhichType;

} // namespace <anonymous>

TEST(Overload, BasicFunctorOverloadTest) {
    auto overloaded = sharp::make_overload(
        [](int a) { return a; },
        [](double d) { return d; });

    EXPECT_EQ(overloaded(1), 1);
    EXPECT_TRUE((std::is_same<decltype(overloaded(1)), int>::value));
    EXPECT_EQ(overloaded(2.1), 2.1);
<<<<<<< HEAD
    EXPECT_TRUE((std::is_same<decltype(overloaded(2.1)), double>::value));
}

TEST(Overload, BasicOverloadTestFunctionPointers) {
    auto overloaded = sharp::make_overload(foo, bar);

    EXPECT_EQ(overloaded(1), 1);
    EXPECT_TRUE((std::is_same<decltype(overloaded(1)), int>::value));
    EXPECT_EQ(overloaded(1.2), 1.2);
    EXPECT_TRUE((std::is_same<decltype(overloaded(1.2)), double>::value));
}

TEST(Overload, FunctionPointerAndFunctor) {
    auto lambda_one = [](char ch) { return ch; };
    auto overloaded = sharp::make_overload(lambda_one, foo, bar);

    EXPECT_EQ(overloaded(1), 1);
    EXPECT_TRUE((std::is_same<decltype(overloaded(1)), int>::value));
    EXPECT_EQ(overloaded(1.2), 1.2);
    EXPECT_TRUE((std::is_same<decltype(overloaded(1.2)), double>::value));
    EXPECT_EQ(overloaded('a'), 'a');
    EXPECT_TRUE((std::is_same<decltype(overloaded('a')), char>::value));
=======
}

TEST(Overload, BasicFunctionOverloadTesT) {
    auto overloaded = sharp::make_overload(foo, bar);
    EXPECT_EQ(overloaded(1), 1);
    EXPECT_TRUE((std::is_same<decltype(overloaded()), void>::value));
}

TEST(Overload, BasicOneFunctorTwoFunctionTest) {
    auto overloaded = sharp::make_overload(
        [](double d) { return d; },
        bar);
    EXPECT_TRUE((std::is_same<decltype(overloaded(1.2)), double>::value));
    EXPECT_EQ(overloaded(1.2), 1.2);
    EXPECT_TRUE((std::is_same<decltype(overloaded(1)), int>::value));
    EXPECT_EQ(overloaded(1), 1);
}

TEST(Overload, BasicOneFunctorOneFunctionTest) {
    auto overloaded = sharp::make_overload([](double d) { return d; }, baz);
    EXPECT_EQ(overloaded(1.2), 1.2);
    EXPECT_TRUE((std::is_same<decltype(overloaded(1)), void>::value));
}

TEST(Overload, TestInternalSplitLists) {

    EXPECT_TRUE((std::is_same<
            typename overload_detail::SplitLists<ValueList<>, ValueList<>, 0,
                                One,
                                void (*) (),
                                Two,
                                int (*) (double)>::type,
            std::pair<ValueList<0, 2>, ValueList<1, 3>>>::value));
}

TEST(Overload, TestInternalSplitArgs) {
    auto one = One{};
    auto two = Two{};
    auto args = std::forward_as_tuple(one, foo, std::move(two), bar);
    auto split_args = overload_detail::SplitFunctorAndFunctionPointers<
        decltype(args)>::impl(args);

    EXPECT_TRUE((std::is_same<decltype(split_args), std::tuple<One&,
                Two&&, void (&) (), int (&) (int)>>::value));
>>>>>>> 74835427
}<|MERGE_RESOLUTION|>--- conflicted
+++ resolved
@@ -2,18 +2,7 @@
 
 #include <gtest/gtest.h>
 
-<<<<<<< HEAD
-namespace {
-    int foo(int a) {
-        return a;
-    }
-    double bar(double d) {
-        return d;
-    }
-} // namespace <anonymous>
-=======
 using namespace sharp;
->>>>>>> 74835427
 
 namespace {
 
@@ -43,7 +32,6 @@
     EXPECT_EQ(overloaded(1), 1);
     EXPECT_TRUE((std::is_same<decltype(overloaded(1)), int>::value));
     EXPECT_EQ(overloaded(2.1), 2.1);
-<<<<<<< HEAD
     EXPECT_TRUE((std::is_same<decltype(overloaded(2.1)), double>::value));
 }
 
@@ -66,7 +54,6 @@
     EXPECT_TRUE((std::is_same<decltype(overloaded(1.2)), double>::value));
     EXPECT_EQ(overloaded('a'), 'a');
     EXPECT_TRUE((std::is_same<decltype(overloaded('a')), char>::value));
-=======
 }
 
 TEST(Overload, BasicFunctionOverloadTesT) {
@@ -111,5 +98,4 @@
 
     EXPECT_TRUE((std::is_same<decltype(split_args), std::tuple<One&,
                 Two&&, void (&) (), int (&) (int)>>::value));
->>>>>>> 74835427
 }